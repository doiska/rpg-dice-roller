/*global beforeEach, describe, DiceRoller, expect, jasmine, it */
;(() => {
  'use strict';

  describe('notation patterns', () => {
    const strings = {
      /**
       * Matches a basic arithmetic operator
       *
       * @type {string}
       */
      arithmeticOperator: '[+\\-*\\/]',
      /**
       * Matches a basic comparison operator
       *
       * @type {string}
       */
      comparisonOperators: '[<>!]?={1,3}|[<>]',
      /**
       * Matches the numbers for a 'fudge' die (ie. F, F.2)
       *
       * @type {string}
       */
      fudge: 'F(?:\\.([12]))?',
      /**
       * Matches a number comparison (ie. <=4, =5, >3, !=1)
       *
       * @type {string}
       */
      get numberComparison() {
        return '(' + this.comparisonOperators + ')([0-9]+)';
      },
      /**
       * Matches exploding/penetrating dice notation
       *
       * @type {string}
       */
      explode: '(!{1,2}p?)',
      /**
       * Matches a dice (ie. 2d6, d10, d%, dF, dF.2)
       *
       * @returns {string}
       */
      get dice() {
        return '([1-9][0-9]*)?d([1-9][0-9]*|%|' + this.fudge + ')';
      },
      /**
       * Matches a dice, optional exploding/penetrating notation and roll comparison
       *
       * @type {string}
       */
      get diceFull() {
        return this.dice + this.explode + '?(?:' + this.numberComparison + ')?';
      },
      /**
       * Matches the addition to a dice (ie. +4, -10, *2, -L)
       *
       * @type {string}
       */
      get addition() {
        return '(' + this.arithmeticOperator + ')([1-9]+0?(?![0-9]*d)|H|L)';
      },
      /**
       * Matches a standard dice notation. i.e;
       * 3d10-2
       * 4d20-L
       * 2d7/4
       * 3d8*2
       * 2d3+4-1
       * 2d10-H*1d6/2
       *
       * @type {string}
       */
      get notation() {
        return '(' + this.arithmeticOperator + ')?' + this.diceFull + '((?:' + this.addition + ')*)';
      },
    };

<<<<<<< HEAD
    /**
     * Matches a number comparison (ie. <=4, =5, >3, !=1)
     *
     * @type {string}
     */
    strings.numberComparison = '(' + strings.comparisonOperators + ')([0-9]+)';

    /**
     * Matches exploding/penetrating dice notation
     *
     * @type {string}
     */
    strings.explode   = '(!{1,2}p?)';

    /**
     * Matches a dice (ie. 2d6, d10, d%, dF, dF.2)
     *
     * @type {string}
     */
    strings.dice      = '([1-9][0-9]*)?d([1-9][0-9]*|%|' + strings.fudge + ')';

    /**
     * Matches a dice, optional exploding/penetrating notation and roll comparison
     *
     * @type {string}
     */
    strings.diceFull  = strings.dice + strings.explode + '?(?:' + strings.numberComparison + ')?';

    /**
     * Matches the addition to a dice (ie. +4, -10, *2, -L)
     *
     * @type {string}
     */
    strings.addition  = '(' + strings.arithmeticOperator + ')([1-9]+0?(?![0-9]*d)|H|L)';

    /**
     * Matches a standard dice notation. i.e;
     * 3d10-2
     * 4d20-L
     * 2d7/4
     * 3d8*2
     * 2d3+4-1
     * 2d10-H*1d6/2
     *
     * @type {string}
     */
    strings.notation  = '(' + strings.arithmeticOperator + ')?' + strings.diceFull + '((?:' + strings.addition + ')*)';


    describe('get notation patterns', function(){
      Object.keys(strings).forEach(function(name){
        it('should return the notation pattern for "' + name + '"', function(){
          var pattern = DiceRoll.notationPatterns.get(name);

          expect(pattern.toString()).toEqual('/' + strings[name] + '/');
        });

        it('should return the notation pattern with flags for "' + name + '"', function(){
          var pattern = DiceRoll.notationPatterns.get(name, 'g');
=======
    describe('get notation patterns', () => {
      Object.keys(strings).forEach(name => {
        it(`should return the notation pattern for "${name}"`, () => {
          const pattern = DiceRoller.notationPatterns.get(name);

          expect(pattern + '').toEqual(`/${strings[name]}/`);
        });

        it(`should return the notation pattern with flags for "${name}"`, () => {
          const pattern = DiceRoller.notationPatterns.get(name, 'g');
>>>>>>> bc009a8b

          expect(pattern + '').toEqual(`/${strings[name]}/g`);
        });

<<<<<<< HEAD
        it('should return the notation pattern matching whole string for "' + name + '"', function(){
          var pattern = DiceRoll.notationPatterns.get(name, null, true);
=======
        it(`should return the notation pattern matching whole string for "${name}"`, () => {
          const pattern = DiceRoller.notationPatterns.get(name, null, true);
>>>>>>> bc009a8b

          expect(pattern + '').toEqual(`/^${strings[name]}$/`);
        });

<<<<<<< HEAD
        it('should return the notation pattern with flags and matching whole string for "' + name + '"', function(){
          var pattern = DiceRoll.notationPatterns.get(name, 'g', true);
=======
        it(`should return the notation pattern with flags and matching whole string for "${name}"`, () => {
          const pattern = DiceRoller.notationPatterns.get(name, 'g', true);
>>>>>>> bc009a8b

          expect(pattern.toString()).toEqual(`/^${strings[name]}$/g`);
        });
      });
    });

<<<<<<< HEAD
    describe('invalid patterns', function(){
      it('should throw error if pattern name is empty', function(){
        expect(function(){
          DiceRoll.notationPatterns.get();
        }).toThrowError(/DiceRoller: Notation pattern name not defined/);

        expect(function(){
          DiceRoll.notationPatterns.get(null);
        }).toThrowError(/DiceRoller: Notation pattern name not defined/);

        expect(function(){
          DiceRoll.notationPatterns.get(undefined);
        }).toThrowError(/DiceRoller: Notation pattern name not defined/);

        expect(function(){
          DiceRoll.notationPatterns.get(false);
        }).toThrowError(/DiceRoller: Notation pattern name not defined/);

        expect(function(){
          DiceRoll.notationPatterns.get(0);
        }).toThrowError(/DiceRoller: Notation pattern name not defined/);
      });

      it('should throw error if pattern name is invalid', function(){
        expect(function(){
          DiceRoll.notationPatterns.get('foo');
        }).toThrowError(/DiceRoller: Notation pattern name not found/);

        expect(function(){
          DiceRoll.notationPatterns.get([]);
        }).toThrowError(/DiceRoller: Notation pattern name not found/);

        expect(function(){
          DiceRoll.notationPatterns.get(['notation']);
        }).toThrowError(/DiceRoller: Notation pattern name not found/);

        expect(function(){
          DiceRoll.notationPatterns.get(1);
=======
    describe('invalid patterns', () => {
      it('should throw error if pattern name is empty', () => {
        expect(() => {
          DiceRoller.notationPatterns.get();
        }).toThrowError(/DiceRoller: Notation pattern name not defined/);

        expect(() => {
          DiceRoller.notationPatterns.get(null);
        }).toThrowError(/DiceRoller: Notation pattern name not defined/);

        expect(() => {
          DiceRoller.notationPatterns.get(undefined);
        }).toThrowError(/DiceRoller: Notation pattern name not defined/);

        expect(() => {
          DiceRoller.notationPatterns.get(false);
        }).toThrowError(/DiceRoller: Notation pattern name not defined/);

        expect(() => {
          DiceRoller.notationPatterns.get(0);
        }).toThrowError(/DiceRoller: Notation pattern name not defined/);
      });

      it('should throw error if pattern name is invalid', () => {
        expect(() => {
          DiceRoller.notationPatterns.get('foo');
        }).toThrowError(/DiceRoller: Notation pattern name not found/);

        expect(() => {
          DiceRoller.notationPatterns.get([]);
        }).toThrowError(/DiceRoller: Notation pattern name not found/);

        expect(() => {
          DiceRoller.notationPatterns.get(['notation']);
        }).toThrowError(/DiceRoller: Notation pattern name not found/);

        expect(() => {
          DiceRoller.notationPatterns.get(1);
>>>>>>> bc009a8b
        }).toThrowError(/DiceRoller: Notation pattern name not found/);
      });
    });
  });
})();<|MERGE_RESOLUTION|>--- conflicted
+++ resolved
@@ -76,185 +76,72 @@
       },
     };
 
-<<<<<<< HEAD
-    /**
-     * Matches a number comparison (ie. <=4, =5, >3, !=1)
-     *
-     * @type {string}
-     */
-    strings.numberComparison = '(' + strings.comparisonOperators + ')([0-9]+)';
-
-    /**
-     * Matches exploding/penetrating dice notation
-     *
-     * @type {string}
-     */
-    strings.explode   = '(!{1,2}p?)';
-
-    /**
-     * Matches a dice (ie. 2d6, d10, d%, dF, dF.2)
-     *
-     * @type {string}
-     */
-    strings.dice      = '([1-9][0-9]*)?d([1-9][0-9]*|%|' + strings.fudge + ')';
-
-    /**
-     * Matches a dice, optional exploding/penetrating notation and roll comparison
-     *
-     * @type {string}
-     */
-    strings.diceFull  = strings.dice + strings.explode + '?(?:' + strings.numberComparison + ')?';
-
-    /**
-     * Matches the addition to a dice (ie. +4, -10, *2, -L)
-     *
-     * @type {string}
-     */
-    strings.addition  = '(' + strings.arithmeticOperator + ')([1-9]+0?(?![0-9]*d)|H|L)';
-
-    /**
-     * Matches a standard dice notation. i.e;
-     * 3d10-2
-     * 4d20-L
-     * 2d7/4
-     * 3d8*2
-     * 2d3+4-1
-     * 2d10-H*1d6/2
-     *
-     * @type {string}
-     */
-    strings.notation  = '(' + strings.arithmeticOperator + ')?' + strings.diceFull + '((?:' + strings.addition + ')*)';
-
-
-    describe('get notation patterns', function(){
-      Object.keys(strings).forEach(function(name){
-        it('should return the notation pattern for "' + name + '"', function(){
-          var pattern = DiceRoll.notationPatterns.get(name);
-
-          expect(pattern.toString()).toEqual('/' + strings[name] + '/');
-        });
-
-        it('should return the notation pattern with flags for "' + name + '"', function(){
-          var pattern = DiceRoll.notationPatterns.get(name, 'g');
-=======
     describe('get notation patterns', () => {
       Object.keys(strings).forEach(name => {
         it(`should return the notation pattern for "${name}"`, () => {
-          const pattern = DiceRoller.notationPatterns.get(name);
+          const pattern = DiceRoll.notationPatterns.get(name);
 
           expect(pattern + '').toEqual(`/${strings[name]}/`);
         });
 
         it(`should return the notation pattern with flags for "${name}"`, () => {
-          const pattern = DiceRoller.notationPatterns.get(name, 'g');
->>>>>>> bc009a8b
+          const pattern = DiceRoll.notationPatterns.get(name, 'g');
 
           expect(pattern + '').toEqual(`/${strings[name]}/g`);
         });
 
-<<<<<<< HEAD
-        it('should return the notation pattern matching whole string for "' + name + '"', function(){
-          var pattern = DiceRoll.notationPatterns.get(name, null, true);
-=======
         it(`should return the notation pattern matching whole string for "${name}"`, () => {
-          const pattern = DiceRoller.notationPatterns.get(name, null, true);
->>>>>>> bc009a8b
+          const pattern = DiceRoll.notationPatterns.get(name, null, true);
 
           expect(pattern + '').toEqual(`/^${strings[name]}$/`);
         });
 
-<<<<<<< HEAD
-        it('should return the notation pattern with flags and matching whole string for "' + name + '"', function(){
-          var pattern = DiceRoll.notationPatterns.get(name, 'g', true);
-=======
         it(`should return the notation pattern with flags and matching whole string for "${name}"`, () => {
-          const pattern = DiceRoller.notationPatterns.get(name, 'g', true);
->>>>>>> bc009a8b
+          const pattern = DiceRoll.notationPatterns.get(name, 'g', true);
 
           expect(pattern.toString()).toEqual(`/^${strings[name]}$/g`);
         });
       });
     });
 
-<<<<<<< HEAD
-    describe('invalid patterns', function(){
-      it('should throw error if pattern name is empty', function(){
-        expect(function(){
+    describe('invalid patterns', () => {
+      it('should throw error if pattern name is empty', () => {
+        expect(() => {
           DiceRoll.notationPatterns.get();
         }).toThrowError(/DiceRoller: Notation pattern name not defined/);
 
-        expect(function(){
+        expect(() => {
           DiceRoll.notationPatterns.get(null);
         }).toThrowError(/DiceRoller: Notation pattern name not defined/);
 
-        expect(function(){
+        expect(() => {
           DiceRoll.notationPatterns.get(undefined);
         }).toThrowError(/DiceRoller: Notation pattern name not defined/);
 
-        expect(function(){
+        expect(() => {
           DiceRoll.notationPatterns.get(false);
         }).toThrowError(/DiceRoller: Notation pattern name not defined/);
 
-        expect(function(){
+        expect(() => {
           DiceRoll.notationPatterns.get(0);
-        }).toThrowError(/DiceRoller: Notation pattern name not defined/);
-      });
-
-      it('should throw error if pattern name is invalid', function(){
-        expect(function(){
-          DiceRoll.notationPatterns.get('foo');
-        }).toThrowError(/DiceRoller: Notation pattern name not found/);
-
-        expect(function(){
-          DiceRoll.notationPatterns.get([]);
-        }).toThrowError(/DiceRoller: Notation pattern name not found/);
-
-        expect(function(){
-          DiceRoll.notationPatterns.get(['notation']);
-        }).toThrowError(/DiceRoller: Notation pattern name not found/);
-
-        expect(function(){
-          DiceRoll.notationPatterns.get(1);
-=======
-    describe('invalid patterns', () => {
-      it('should throw error if pattern name is empty', () => {
-        expect(() => {
-          DiceRoller.notationPatterns.get();
-        }).toThrowError(/DiceRoller: Notation pattern name not defined/);
-
-        expect(() => {
-          DiceRoller.notationPatterns.get(null);
-        }).toThrowError(/DiceRoller: Notation pattern name not defined/);
-
-        expect(() => {
-          DiceRoller.notationPatterns.get(undefined);
-        }).toThrowError(/DiceRoller: Notation pattern name not defined/);
-
-        expect(() => {
-          DiceRoller.notationPatterns.get(false);
-        }).toThrowError(/DiceRoller: Notation pattern name not defined/);
-
-        expect(() => {
-          DiceRoller.notationPatterns.get(0);
         }).toThrowError(/DiceRoller: Notation pattern name not defined/);
       });
 
       it('should throw error if pattern name is invalid', () => {
         expect(() => {
-          DiceRoller.notationPatterns.get('foo');
+          DiceRoll.notationPatterns.get('foo');
         }).toThrowError(/DiceRoller: Notation pattern name not found/);
 
         expect(() => {
-          DiceRoller.notationPatterns.get([]);
+          DiceRoll.notationPatterns.get([]);
         }).toThrowError(/DiceRoller: Notation pattern name not found/);
 
         expect(() => {
-          DiceRoller.notationPatterns.get(['notation']);
+          DiceRoll.notationPatterns.get(['notation']);
         }).toThrowError(/DiceRoller: Notation pattern name not found/);
 
         expect(() => {
-          DiceRoller.notationPatterns.get(1);
->>>>>>> bc009a8b
+          DiceRoll.notationPatterns.get(1);
         }).toThrowError(/DiceRoller: Notation pattern name not found/);
       });
     });
