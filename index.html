--- conflicted
+++ resolved
@@ -64,7 +64,7 @@
       <label for="output">Output</label>
 
       <div>
-        <textarea rows="1" id="output" readonly></textarea>
+        <textarea rows="1" id="output" readonly placeholder="No dice rolled"></textarea>
       </div>
 
       <button onclick="clearLog()">Clear log</button>
@@ -141,18 +141,7 @@
     </p>
   </main>
 
-<<<<<<< HEAD
-    <hr>
-=======
   <hr>
-
-  <div>
-    <label for="output">Output</label>
-
-    <div>
-      <textarea rows="7" id="output" readonly placeholder="No dice rolled"></textarea>
-    </div>
->>>>>>> ac594330
 
   <footer id="footer">
     Copyright &copy; 2015 - 2017 GreenImp ltd. (MIT) -
